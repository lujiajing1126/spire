--- conflicted
+++ resolved
@@ -2,7 +2,7 @@
 // source: registration.proto
 
 /*
-Package sri_proto is a generated protocol buffer package.
+Package control_plane_proto is a generated protocol buffer package.
 
 It is generated from these files:
 	registration.proto
@@ -21,7 +21,7 @@
 	ListFederatedBundlesReply
 	FederatedSpiffeID
 */
-package sri_proto
+package control_plane_proto
 
 import proto "github.com/golang/protobuf/proto"
 import fmt "fmt"
@@ -308,31 +308,6 @@
 }
 
 func init() {
-<<<<<<< HEAD
-	proto.RegisterType((*RegisteredEntry)(nil), "sri_proto.RegisteredEntry")
-	proto.RegisterType((*FederatedEntry)(nil), "sri_proto.FederatedEntry")
-	proto.RegisterType((*FederatedBundle)(nil), "sri_proto.FederatedBundle")
-	proto.RegisterType((*CreateFederatedEntryRequest)(nil), "sri_proto.CreateFederatedEntryRequest")
-	proto.RegisterType((*CreateFederatedEntryResponse)(nil), "sri_proto.CreateFederatedEntryResponse")
-	proto.RegisterType((*CreateFederatedBundleRequest)(nil), "sri_proto.CreateFederatedBundleRequest")
-	proto.RegisterType((*CreateFederatedBundleResponse)(nil), "sri_proto.CreateFederatedBundleResponse")
-	proto.RegisterType((*ListFederatedBundlesRequest)(nil), "sri_proto.ListFederatedBundlesRequest")
-	proto.RegisterType((*ListFederatedBundlesResponse)(nil), "sri_proto.ListFederatedBundlesResponse")
-	proto.RegisterType((*UpdateFederatedBundleRequest)(nil), "sri_proto.UpdateFederatedBundleRequest")
-	proto.RegisterType((*UpdateFederatedBundleResponse)(nil), "sri_proto.UpdateFederatedBundleResponse")
-	proto.RegisterType((*DeleteFederatedBundleRequest)(nil), "sri_proto.DeleteFederatedBundleRequest")
-	proto.RegisterType((*DeleteFederatedBundleResponse)(nil), "sri_proto.DeleteFederatedBundleResponse")
-	proto.RegisterType((*CreateEntryRequest)(nil), "sri_proto.CreateEntryRequest")
-	proto.RegisterType((*CreateEntryResponse)(nil), "sri_proto.CreateEntryResponse")
-	proto.RegisterType((*ListAttestorEntriesRequest)(nil), "sri_proto.ListAttestorEntriesRequest")
-	proto.RegisterType((*ListAttestorEntriesResponse)(nil), "sri_proto.ListAttestorEntriesResponse")
-	proto.RegisterType((*ListSelectorEntriesRequest)(nil), "sri_proto.ListSelectorEntriesRequest")
-	proto.RegisterType((*ListSelectorEntriesResponse)(nil), "sri_proto.ListSelectorEntriesResponse")
-	proto.RegisterType((*ListSpiffeEntriesRequest)(nil), "sri_proto.ListSpiffeEntriesRequest")
-	proto.RegisterType((*ListSpiffeEntriesResponse)(nil), "sri_proto.ListSpiffeEntriesResponse")
-	proto.RegisterType((*DeleteEntryRequest)(nil), "sri_proto.DeleteEntryRequest")
-	proto.RegisterType((*DeleteEntryResponse)(nil), "sri_proto.DeleteEntryResponse")
-=======
 	proto.RegisterType((*Empty)(nil), "control_plane_proto.Empty")
 	proto.RegisterType((*Selector)(nil), "control_plane_proto.Selector")
 	proto.RegisterType((*RegisteredEntry)(nil), "control_plane_proto.RegisteredEntry")
@@ -345,7 +320,6 @@
 	proto.RegisterType((*CreateFederatedBundleRequest)(nil), "control_plane_proto.CreateFederatedBundleRequest")
 	proto.RegisterType((*ListFederatedBundlesReply)(nil), "control_plane_proto.ListFederatedBundlesReply")
 	proto.RegisterType((*FederatedSpiffeID)(nil), "control_plane_proto.FederatedSpiffeID")
->>>>>>> 06e8a7a2
 }
 
 // Reference imports to suppress errors if they are not otherwise used.
@@ -391,150 +365,90 @@
 	return &registrationClient{cc}
 }
 
-<<<<<<< HEAD
-func (c *nodeClient) CreateFederatedEntry(ctx context.Context, in *CreateFederatedEntryRequest, opts ...grpc.CallOption) (*CreateFederatedEntryResponse, error) {
-	out := new(CreateFederatedEntryResponse)
-	err := grpc.Invoke(ctx, "/sri_proto.node/CreateFederatedEntry", in, out, c.cc, opts...)
-=======
 func (c *registrationClient) CreateEntry(ctx context.Context, in *RegisteredEntry, opts ...grpc.CallOption) (*RegisteredEntryID, error) {
 	out := new(RegisteredEntryID)
 	err := grpc.Invoke(ctx, "/control_plane_proto.Registration/CreateEntry", in, out, c.cc, opts...)
->>>>>>> 06e8a7a2
-	if err != nil {
-		return nil, err
-	}
-	return out, nil
-}
-
-<<<<<<< HEAD
-func (c *nodeClient) CreateFederatedBundle(ctx context.Context, in *CreateFederatedBundleRequest, opts ...grpc.CallOption) (*CreateFederatedBundleResponse, error) {
-	out := new(CreateFederatedBundleResponse)
-	err := grpc.Invoke(ctx, "/sri_proto.node/CreateFederatedBundle", in, out, c.cc, opts...)
-=======
+	if err != nil {
+		return nil, err
+	}
+	return out, nil
+}
+
 func (c *registrationClient) DeleteEntry(ctx context.Context, in *RegisteredEntryID, opts ...grpc.CallOption) (*RegisteredEntry, error) {
 	out := new(RegisteredEntry)
 	err := grpc.Invoke(ctx, "/control_plane_proto.Registration/DeleteEntry", in, out, c.cc, opts...)
->>>>>>> 06e8a7a2
-	if err != nil {
-		return nil, err
-	}
-	return out, nil
-}
-
-<<<<<<< HEAD
-func (c *nodeClient) ListFederatedBundles(ctx context.Context, in *ListFederatedBundlesRequest, opts ...grpc.CallOption) (*ListFederatedBundlesResponse, error) {
-	out := new(ListFederatedBundlesResponse)
-	err := grpc.Invoke(ctx, "/sri_proto.node/ListFederatedBundles", in, out, c.cc, opts...)
-=======
+	if err != nil {
+		return nil, err
+	}
+	return out, nil
+}
+
 func (c *registrationClient) FetchEntry(ctx context.Context, in *RegisteredEntryID, opts ...grpc.CallOption) (*RegisteredEntry, error) {
 	out := new(RegisteredEntry)
 	err := grpc.Invoke(ctx, "/control_plane_proto.Registration/FetchEntry", in, out, c.cc, opts...)
->>>>>>> 06e8a7a2
-	if err != nil {
-		return nil, err
-	}
-	return out, nil
-}
-
-<<<<<<< HEAD
-func (c *nodeClient) UpdateFederatedBundle(ctx context.Context, in *UpdateFederatedBundleRequest, opts ...grpc.CallOption) (*UpdateFederatedBundleResponse, error) {
-	out := new(UpdateFederatedBundleResponse)
-	err := grpc.Invoke(ctx, "/sri_proto.node/UpdateFederatedBundle", in, out, c.cc, opts...)
-=======
+	if err != nil {
+		return nil, err
+	}
+	return out, nil
+}
+
 func (c *registrationClient) UpdateEntry(ctx context.Context, in *UpdateEntryRequest, opts ...grpc.CallOption) (*RegisteredEntry, error) {
 	out := new(RegisteredEntry)
 	err := grpc.Invoke(ctx, "/control_plane_proto.Registration/UpdateEntry", in, out, c.cc, opts...)
->>>>>>> 06e8a7a2
-	if err != nil {
-		return nil, err
-	}
-	return out, nil
-}
-
-<<<<<<< HEAD
-func (c *nodeClient) DeleteFederatedBundle(ctx context.Context, in *DeleteFederatedBundleRequest, opts ...grpc.CallOption) (*DeleteFederatedBundleResponse, error) {
-	out := new(DeleteFederatedBundleResponse)
-	err := grpc.Invoke(ctx, "/sri_proto.node/DeleteFederatedBundle", in, out, c.cc, opts...)
-=======
+	if err != nil {
+		return nil, err
+	}
+	return out, nil
+}
+
 func (c *registrationClient) ListByParentID(ctx context.Context, in *ParentID, opts ...grpc.CallOption) (*RegisteredEntries, error) {
 	out := new(RegisteredEntries)
 	err := grpc.Invoke(ctx, "/control_plane_proto.Registration/ListByParentID", in, out, c.cc, opts...)
->>>>>>> 06e8a7a2
-	if err != nil {
-		return nil, err
-	}
-	return out, nil
-}
-
-<<<<<<< HEAD
-func (c *nodeClient) CreateEntry(ctx context.Context, in *CreateEntryRequest, opts ...grpc.CallOption) (*CreateEntryResponse, error) {
-	out := new(CreateEntryResponse)
-	err := grpc.Invoke(ctx, "/sri_proto.node/CreateEntry", in, out, c.cc, opts...)
-=======
+	if err != nil {
+		return nil, err
+	}
+	return out, nil
+}
+
 func (c *registrationClient) ListBySelector(ctx context.Context, in *Selector, opts ...grpc.CallOption) (*RegisteredEntries, error) {
 	out := new(RegisteredEntries)
 	err := grpc.Invoke(ctx, "/control_plane_proto.Registration/ListBySelector", in, out, c.cc, opts...)
->>>>>>> 06e8a7a2
-	if err != nil {
-		return nil, err
-	}
-	return out, nil
-}
-
-<<<<<<< HEAD
-func (c *nodeClient) ListAttestorEntries(ctx context.Context, in *ListAttestorEntriesRequest, opts ...grpc.CallOption) (*ListAttestorEntriesResponse, error) {
-	out := new(ListAttestorEntriesResponse)
-	err := grpc.Invoke(ctx, "/sri_proto.node/ListAttestorEntries", in, out, c.cc, opts...)
-=======
+	if err != nil {
+		return nil, err
+	}
+	return out, nil
+}
+
 func (c *registrationClient) ListBySpiffeID(ctx context.Context, in *SpiffeID, opts ...grpc.CallOption) (*RegisteredEntries, error) {
 	out := new(RegisteredEntries)
 	err := grpc.Invoke(ctx, "/control_plane_proto.Registration/ListBySpiffeID", in, out, c.cc, opts...)
->>>>>>> 06e8a7a2
-	if err != nil {
-		return nil, err
-	}
-	return out, nil
-}
-
-<<<<<<< HEAD
-func (c *nodeClient) ListSelectorEntries(ctx context.Context, in *ListSelectorEntriesRequest, opts ...grpc.CallOption) (*ListSelectorEntriesResponse, error) {
-	out := new(ListSelectorEntriesResponse)
-	err := grpc.Invoke(ctx, "/sri_proto.node/ListSelectorEntries", in, out, c.cc, opts...)
-=======
+	if err != nil {
+		return nil, err
+	}
+	return out, nil
+}
+
 func (c *registrationClient) CreateFederatedBundle(ctx context.Context, in *CreateFederatedBundleRequest, opts ...grpc.CallOption) (*Empty, error) {
 	out := new(Empty)
 	err := grpc.Invoke(ctx, "/control_plane_proto.Registration/CreateFederatedBundle", in, out, c.cc, opts...)
->>>>>>> 06e8a7a2
-	if err != nil {
-		return nil, err
-	}
-	return out, nil
-}
-
-<<<<<<< HEAD
-func (c *nodeClient) ListSpiffeEntries(ctx context.Context, in *ListSpiffeEntriesRequest, opts ...grpc.CallOption) (*ListSpiffeEntriesResponse, error) {
-	out := new(ListSpiffeEntriesResponse)
-	err := grpc.Invoke(ctx, "/sri_proto.node/ListSpiffeEntries", in, out, c.cc, opts...)
-=======
+	if err != nil {
+		return nil, err
+	}
+	return out, nil
+}
+
 func (c *registrationClient) ListFederatedBundles(ctx context.Context, in *Empty, opts ...grpc.CallOption) (*ListFederatedBundlesReply, error) {
 	out := new(ListFederatedBundlesReply)
 	err := grpc.Invoke(ctx, "/control_plane_proto.Registration/ListFederatedBundles", in, out, c.cc, opts...)
->>>>>>> 06e8a7a2
-	if err != nil {
-		return nil, err
-	}
-	return out, nil
-}
-
-<<<<<<< HEAD
-func (c *nodeClient) DeleteEntry(ctx context.Context, in *DeleteEntryRequest, opts ...grpc.CallOption) (*DeleteEntryResponse, error) {
-	out := new(DeleteEntryResponse)
-	err := grpc.Invoke(ctx, "/sri_proto.node/DeleteEntry", in, out, c.cc, opts...)
-=======
+	if err != nil {
+		return nil, err
+	}
+	return out, nil
+}
+
 func (c *registrationClient) UpdateFederatedBundle(ctx context.Context, in *FederatedBundle, opts ...grpc.CallOption) (*Empty, error) {
 	out := new(Empty)
 	err := grpc.Invoke(ctx, "/control_plane_proto.Registration/UpdateFederatedBundle", in, out, c.cc, opts...)
->>>>>>> 06e8a7a2
 	if err != nil {
 		return nil, err
 	}
@@ -609,11 +523,7 @@
 	}
 	info := &grpc.UnaryServerInfo{
 		Server:     srv,
-<<<<<<< HEAD
-		FullMethod: "/sri_proto.node/CreateFederatedEntry",
-=======
 		FullMethod: "/control_plane_proto.Registration/DeleteEntry",
->>>>>>> 06e8a7a2
 	}
 	handler := func(ctx context.Context, req interface{}) (interface{}, error) {
 		return srv.(RegistrationServer).DeleteEntry(ctx, req.(*RegisteredEntryID))
@@ -631,11 +541,7 @@
 	}
 	info := &grpc.UnaryServerInfo{
 		Server:     srv,
-<<<<<<< HEAD
-		FullMethod: "/sri_proto.node/CreateFederatedBundle",
-=======
 		FullMethod: "/control_plane_proto.Registration/FetchEntry",
->>>>>>> 06e8a7a2
 	}
 	handler := func(ctx context.Context, req interface{}) (interface{}, error) {
 		return srv.(RegistrationServer).FetchEntry(ctx, req.(*RegisteredEntryID))
@@ -653,11 +559,7 @@
 	}
 	info := &grpc.UnaryServerInfo{
 		Server:     srv,
-<<<<<<< HEAD
-		FullMethod: "/sri_proto.node/ListFederatedBundles",
-=======
 		FullMethod: "/control_plane_proto.Registration/UpdateEntry",
->>>>>>> 06e8a7a2
 	}
 	handler := func(ctx context.Context, req interface{}) (interface{}, error) {
 		return srv.(RegistrationServer).UpdateEntry(ctx, req.(*UpdateEntryRequest))
@@ -675,11 +577,7 @@
 	}
 	info := &grpc.UnaryServerInfo{
 		Server:     srv,
-<<<<<<< HEAD
-		FullMethod: "/sri_proto.node/UpdateFederatedBundle",
-=======
 		FullMethod: "/control_plane_proto.Registration/ListByParentID",
->>>>>>> 06e8a7a2
 	}
 	handler := func(ctx context.Context, req interface{}) (interface{}, error) {
 		return srv.(RegistrationServer).ListByParentID(ctx, req.(*ParentID))
@@ -697,11 +595,7 @@
 	}
 	info := &grpc.UnaryServerInfo{
 		Server:     srv,
-<<<<<<< HEAD
-		FullMethod: "/sri_proto.node/DeleteFederatedBundle",
-=======
 		FullMethod: "/control_plane_proto.Registration/ListBySelector",
->>>>>>> 06e8a7a2
 	}
 	handler := func(ctx context.Context, req interface{}) (interface{}, error) {
 		return srv.(RegistrationServer).ListBySelector(ctx, req.(*Selector))
@@ -719,11 +613,7 @@
 	}
 	info := &grpc.UnaryServerInfo{
 		Server:     srv,
-<<<<<<< HEAD
-		FullMethod: "/sri_proto.node/CreateEntry",
-=======
 		FullMethod: "/control_plane_proto.Registration/ListBySpiffeID",
->>>>>>> 06e8a7a2
 	}
 	handler := func(ctx context.Context, req interface{}) (interface{}, error) {
 		return srv.(RegistrationServer).ListBySpiffeID(ctx, req.(*SpiffeID))
@@ -741,11 +631,7 @@
 	}
 	info := &grpc.UnaryServerInfo{
 		Server:     srv,
-<<<<<<< HEAD
-		FullMethod: "/sri_proto.node/ListAttestorEntries",
-=======
 		FullMethod: "/control_plane_proto.Registration/CreateFederatedBundle",
->>>>>>> 06e8a7a2
 	}
 	handler := func(ctx context.Context, req interface{}) (interface{}, error) {
 		return srv.(RegistrationServer).CreateFederatedBundle(ctx, req.(*CreateFederatedBundleRequest))
@@ -763,11 +649,7 @@
 	}
 	info := &grpc.UnaryServerInfo{
 		Server:     srv,
-<<<<<<< HEAD
-		FullMethod: "/sri_proto.node/ListSelectorEntries",
-=======
 		FullMethod: "/control_plane_proto.Registration/ListFederatedBundles",
->>>>>>> 06e8a7a2
 	}
 	handler := func(ctx context.Context, req interface{}) (interface{}, error) {
 		return srv.(RegistrationServer).ListFederatedBundles(ctx, req.(*Empty))
@@ -785,11 +667,7 @@
 	}
 	info := &grpc.UnaryServerInfo{
 		Server:     srv,
-<<<<<<< HEAD
-		FullMethod: "/sri_proto.node/ListSpiffeEntries",
-=======
 		FullMethod: "/control_plane_proto.Registration/UpdateFederatedBundle",
->>>>>>> 06e8a7a2
 	}
 	handler := func(ctx context.Context, req interface{}) (interface{}, error) {
 		return srv.(RegistrationServer).UpdateFederatedBundle(ctx, req.(*FederatedBundle))
@@ -807,11 +685,7 @@
 	}
 	info := &grpc.UnaryServerInfo{
 		Server:     srv,
-<<<<<<< HEAD
-		FullMethod: "/sri_proto.node/DeleteEntry",
-=======
 		FullMethod: "/control_plane_proto.Registration/DeleteFederatedBundle",
->>>>>>> 06e8a7a2
 	}
 	handler := func(ctx context.Context, req interface{}) (interface{}, error) {
 		return srv.(RegistrationServer).DeleteFederatedBundle(ctx, req.(*FederatedSpiffeID))
@@ -819,15 +693,9 @@
 	return interceptor(ctx, in, info, handler)
 }
 
-<<<<<<< HEAD
-var _Node_serviceDesc = grpc.ServiceDesc{
-	ServiceName: "sri_proto.node",
-	HandlerType: (*NodeServer)(nil),
-=======
 var _Registration_serviceDesc = grpc.ServiceDesc{
 	ServiceName: "control_plane_proto.Registration",
 	HandlerType: (*RegistrationServer)(nil),
->>>>>>> 06e8a7a2
 	Methods: []grpc.MethodDesc{
 		{
 			MethodName: "CreateEntry",
@@ -881,50 +749,6 @@
 func init() { proto.RegisterFile("registration.proto", fileDescriptor0) }
 
 var fileDescriptor0 = []byte{
-<<<<<<< HEAD
-	// 650 bytes of a gzipped FileDescriptorProto
-	0x1f, 0x8b, 0x08, 0x00, 0x00, 0x00, 0x00, 0x00, 0x02, 0xff, 0xbc, 0x94, 0xc1, 0x6e, 0xd3, 0x40,
-	0x10, 0x86, 0xe5, 0xa6, 0x05, 0x32, 0xad, 0x1a, 0xd8, 0x34, 0xc8, 0x75, 0x93, 0x12, 0x2d, 0x50,
-	0x72, 0xca, 0xa1, 0x48, 0x15, 0x27, 0xa4, 0x42, 0x40, 0xaa, 0xd4, 0x93, 0x5b, 0x38, 0x20, 0x54,
-	0x1a, 0xf0, 0x3a, 0xb8, 0x8a, 0xe2, 0xb0, 0xbb, 0x3d, 0xf4, 0x01, 0x78, 0x05, 0x2e, 0xbc, 0x1e,
-	0x0f, 0x82, 0x6c, 0xaf, 0xdd, 0xcc, 0xee, 0x7a, 0x23, 0xd1, 0x88, 0x5b, 0x36, 0xb3, 0x33, 0xf3,
-	0xcf, 0xef, 0xd9, 0x0f, 0x08, 0x67, 0x93, 0x44, 0x48, 0x3e, 0x96, 0x49, 0x3a, 0x1b, 0xce, 0x79,
-	0x2a, 0x53, 0xd2, 0x14, 0x3c, 0xf9, 0x92, 0xff, 0xa4, 0xbf, 0x3d, 0x68, 0x85, 0xf9, 0x0d, 0xc6,
-	0x59, 0xf4, 0x6e, 0x26, 0xf9, 0x0d, 0xa1, 0xb0, 0x25, 0xd8, 0x94, 0x7d, 0x93, 0x29, 0x3f, 0xbf,
-	0x99, 0x33, 0xdf, 0xeb, 0x7b, 0x83, 0x66, 0x88, 0xfe, 0x23, 0x01, 0x3c, 0x28, 0xcf, 0xfe, 0x5a,
-	0x1e, 0xaf, 0xce, 0x59, 0x6c, 0x2c, 0x25, 0x13, 0x59, 0xac, 0x51, 0xc4, 0xca, 0x73, 0x9e, 0x37,
-	0x4f, 0xe2, 0x98, 0x9d, 0x44, 0xfe, 0xba, 0xca, 0x53, 0x67, 0xf2, 0x10, 0x1a, 0x52, 0x4e, 0xfd,
-	0x8d, 0xbe, 0x37, 0xd8, 0x08, 0xb3, 0x9f, 0xf4, 0x97, 0x07, 0xdb, 0xef, 0x59, 0xc4, 0xf8, 0x58,
-	0x96, 0xe2, 0x46, 0xd0, 0xe2, 0x58, 0x6f, 0xae, 0x6f, 0xf3, 0x30, 0x18, 0x56, 0x53, 0x0d, 0xb5,
-	0x89, 0x42, 0x3d, 0x85, 0xbc, 0x86, 0x20, 0x56, 0x75, 0xdf, 0x5c, 0xcf, 0xa2, 0x29, 0x3b, 0x53,
-	0x22, 0x4e, 0x13, 0x21, 0xfd, 0xb5, 0x7e, 0x63, 0xd0, 0x0c, 0x1d, 0x37, 0xe8, 0x4f, 0x0f, 0x5a,
-	0x95, 0xb0, 0x22, 0x4e, 0x8e, 0xe0, 0xb1, 0x3d, 0x43, 0x19, 0x58, 0x13, 0x25, 0x03, 0x68, 0xc5,
-	0xb8, 0x54, 0xee, 0xe8, 0x56, 0xa8, 0xff, 0x5d, 0x1a, 0xd4, 0xb8, 0x35, 0xe8, 0x12, 0xf6, 0xde,
-	0x72, 0x36, 0x96, 0x0c, 0xbb, 0x14, 0xb2, 0x1f, 0xd7, 0x4c, 0x48, 0x72, 0x0c, 0xdb, 0x31, 0x0a,
-	0x28, 0xaf, 0x76, 0x17, 0xbc, 0xd2, 0x32, 0xb5, 0x04, 0xba, 0x0f, 0x5d, 0x7b, 0x07, 0x31, 0x4f,
-	0x67, 0x82, 0xd1, 0xc8, 0x88, 0x17, 0x62, 0x4b, 0x09, 0x23, 0x73, 0x3a, 0xf3, 0x7b, 0xe9, 0xb9,
-	0x7a, 0x0a, 0x7d, 0x02, 0xbd, 0x9a, 0x2e, 0x4a, 0x46, 0x0f, 0xf6, 0xb2, 0x0f, 0xa3, 0x85, 0x85,
-	0x52, 0x41, 0x2f, 0xa0, 0x6b, 0x0f, 0x17, 0xe9, 0x4b, 0xf6, 0xc1, 0x5b, 0xba, 0x0f, 0x11, 0x74,
-	0x3f, 0xcc, 0xa3, 0xff, 0xe0, 0x42, 0x4d, 0x17, 0xe5, 0xc2, 0x47, 0xe8, 0x8e, 0xd8, 0x94, 0xd5,
-	0xca, 0xf8, 0xc7, 0x15, 0xcd, 0x1a, 0xd7, 0xd4, 0x55, 0x8d, 0x3f, 0x01, 0x29, 0xbe, 0x0f, 0x5a,
-	0xbf, 0x95, 0xbc, 0x55, 0xda, 0x81, 0x36, 0xaa, 0xad, 0x5a, 0xbe, 0x82, 0x20, 0xb3, 0xfe, 0x58,
-	0x91, 0x25, 0x0b, 0x26, 0xd5, 0x07, 0x47, 0x0c, 0xf2, 0x30, 0x83, 0xe8, 0xf7, 0x62, 0x57, 0x8c,
-	0x4c, 0xb5, 0x0b, 0x27, 0x40, 0xf0, 0x1b, 0xa8, 0x76, 0xc0, 0xf9, 0x70, 0x2c, 0x49, 0xf4, 0x73,
-	0xa1, 0xf1, 0x4c, 0x91, 0x51, 0xd3, 0x78, 0x47, 0xce, 0x96, 0x73, 0x18, 0xd5, 0x57, 0x3f, 0xc7,
-	0x11, 0xf8, 0x79, 0xa7, 0x7c, 0x1f, 0x4c, 0xa7, 0x05, 0xde, 0xa2, 0xea, 0x4c, 0x63, 0xd8, 0xb5,
-	0xe4, 0xad, 0x5e, 0xdf, 0x39, 0x90, 0x62, 0x3f, 0xd1, 0xfa, 0xdd, 0xd5, 0xdf, 0x4b, 0x68, 0xa3,
-	0xaa, 0x2b, 0xd7, 0x7d, 0xf8, 0xe7, 0x3e, 0xac, 0xcf, 0xd2, 0x88, 0x91, 0x09, 0xec, 0xd8, 0x28,
-	0x4b, 0x0e, 0x16, 0xea, 0x39, 0x40, 0x1f, 0xbc, 0x58, 0x7a, 0x4f, 0x89, 0xbf, 0x82, 0x8e, 0x15,
-	0xa4, 0xc4, 0x51, 0x01, 0x31, 0x24, 0x18, 0x2c, 0xbf, 0xa8, 0x7a, 0x4d, 0x60, 0xc7, 0x06, 0x5d,
-	0x34, 0x94, 0x03, 0xda, 0x68, 0x28, 0x27, 0xbd, 0xaf, 0xa0, 0x63, 0xe5, 0x22, 0x1a, 0xca, 0xc5,
-	0x67, 0x34, 0x94, 0x13, 0xb1, 0x59, 0x2f, 0x2b, 0x0a, 0x51, 0x2f, 0x17, 0x84, 0x51, 0x2f, 0x27,
-	0x55, 0xc9, 0x29, 0x6c, 0x2e, 0x90, 0x8f, 0xf4, 0x0c, 0xe7, 0xd1, 0x0e, 0xec, 0xd7, 0x85, 0x55,
-	0xb5, 0x08, 0xda, 0x16, 0xec, 0x91, 0xe7, 0x9a, 0xcb, 0x76, 0xa0, 0x06, 0x07, 0xcb, 0xae, 0xe1,
-	0x2e, 0x1a, 0x94, 0x8c, 0x2e, 0x76, 0x24, 0x1a, 0x5d, 0xea, 0xd8, 0x76, 0x01, 0x8f, 0x0c, 0xb0,
-	0x90, 0xa7, 0x7a, 0xb2, 0x05, 0x57, 0xc1, 0x33, 0xf7, 0xa5, 0x5b, 0xe7, 0x17, 0x9e, 0x3e, 0x72,
-	0xde, 0x04, 0x0d, 0x72, 0xde, 0x42, 0x8c, 0xaf, 0xf7, 0xf2, 0xd0, 0xcb, 0xbf, 0x01, 0x00, 0x00,
-	0xff, 0xff, 0x5c, 0x36, 0xd0, 0x27, 0x8c, 0x0b, 0x00, 0x00,
-=======
 	// 641 bytes of a gzipped FileDescriptorProto
 	0x1f, 0x8b, 0x08, 0x00, 0x00, 0x00, 0x00, 0x00, 0x02, 0xff, 0xb4, 0x55, 0xc1, 0x6e, 0xd3, 0x4c,
 	0x10, 0xfe, 0x9d, 0x34, 0x6d, 0x32, 0x6e, 0x9b, 0x76, 0xdb, 0x48, 0xf9, 0x4d, 0x91, 0xa2, 0x05,
@@ -967,5 +791,4 @@
 	0x1d, 0xd1, 0x7d, 0x32, 0xf4, 0x61, 0x39, 0x74, 0xe1, 0x47, 0x09, 0xf8, 0xc5, 0x7f, 0xb3, 0x75,
 	0xfe, 0xf9, 0xf8, 0x57, 0x00, 0x00, 0x00, 0xff, 0xff, 0x66, 0xb5, 0x3b, 0x7d, 0x21, 0x08, 0x00,
 	0x00,
->>>>>>> 06e8a7a2
 }